--- conflicted
+++ resolved
@@ -4,9 +4,8 @@
 from pathlib import Path
 from typing import List, Union
 
+from chonkie.logger import get_logger
 from chonkie.types import Document
-
-from chonkie.logger import get_logger
 
 logger = get_logger(__name__)
 
@@ -26,7 +25,6 @@
 
         """
         raise NotImplementedError("Subclasses must implement process()")
-<<<<<<< HEAD
 
     @abstractmethod
     def parse(self, text: str) -> Document:
@@ -51,7 +49,10 @@
             List of Documents created from the files.
 
         """
-        return [self.process(path) for path in paths]
+        logger.info(f"Processing batch of {len(paths)} files")
+        results = [self.process(path) for path in paths]
+        logger.info(f"Completed batch processing of {len(paths)} files")
+        return results
 
     def read(self, path: Union[str, Path]) -> str:
         """Read the file content.
@@ -63,8 +64,15 @@
             File content as string.
 
         """
-        with open(path, "r", encoding="utf-8") as file:
-            return str(file.read())
+        try:
+            logger.debug(f"Reading file: {path}")
+            with open(path, "r", encoding="utf-8") as file:
+                content = str(file.read())
+                logger.debug(f"Successfully read file: {path}", size=len(content))
+                return content
+        except Exception as e:
+            logger.warning(f"Failed to read file: {path}", error=str(e))
+            raise
 
     def __call__(self, path: Union[str, Path]) -> Document:
         """Call the chef to process the data.
@@ -76,31 +84,7 @@
             Document created from the file.
 
         """
-=======
-    
-    def process_batch(self, paths: Any) -> Any:
-        """Process the data in a batch."""
-        logger.info(f"Processing batch of {len(paths)} files")
-        results = [self.process(path) for path in paths]
-        logger.info(f"Completed batch processing of {len(paths)} files")
-        return results
-
-    def read(self, path: Any) -> Any:
-        """Read the file content."""
-        try:
-            logger.debug(f"Reading file: {path}")
-            with open(path, "r", encoding="utf-8") as file:
-                content = str(file.read())
-                logger.debug(f"Successfully read file: {path}", size=len(content))
-                return content
-        except Exception as e:
-            logger.warning(f"Failed to read file: {path}", error=str(e))
-            raise
-
-    def __call__(self, path: Any) -> Any:
-        """Call the chef to process the data."""
         logger.debug(f"Processing file with {self.__class__.__name__}: {path}")
->>>>>>> bee0ebd9
         return self.process(path)
 
     def __repr__(self) -> str:
