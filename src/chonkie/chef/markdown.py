--- conflicted
+++ resolved
@@ -6,11 +6,8 @@
 
 from typing_extensions import List
 
-<<<<<<< HEAD
+from chonkie.logger import get_logger
 from chonkie.pipeline import chef
-=======
-from chonkie.logger import get_logger
->>>>>>> bee0ebd9
 from chonkie.tokenizer import AutoTokenizer, TokenizerProtocol
 from chonkie.types import (
   Chunk,
@@ -200,7 +197,7 @@
         MarkdownDocument: The processed markdown document.
 
     """
-    logger.debug(f"Processing markdown text: {len(markdown)} characters")
+    logger.debug(f"Processing markdown text: {len(text)} characters")
 
     # Extract all the tables, code snippets, and images
     tables = self.prepare_tables(text)
