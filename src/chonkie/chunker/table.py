"""Table chunker for processing markdown tables."""

import re
import warnings
from typing import Any, Callable, List, Union

from typing_extensions import Tuple

from chonkie.chunker.base import BaseChunker
<<<<<<< HEAD
from chonkie.pipeline import chunker
=======
from chonkie.logger import get_logger
>>>>>>> bee0ebd9
from chonkie.types import Chunk, Document, MarkdownDocument

logger = get_logger(__name__)


@chunker("table")
class TableChunker(BaseChunker):
    """Chunker that chunks tables based on character count on each row."""

    def __init__(
        self,
        tokenizer: Union[str, Callable[[str], int], Any] = "character",
        chunk_size: int = 2048,
    ) -> None:
        """Initialize the TableChunker with configuration parameters.

        Args:
            tokenizer: The tokenizer to use for chunking.
            chunk_size: The maximum size of each chunk.

        """
        if isinstance(tokenizer, str):
            super().__init__(tokenizer)
        
        if chunk_size <= 0:
            raise ValueError("Chunk size must be greater than 0.")
        
        self.chunk_size = chunk_size
        self.newline_pattern = re.compile(r"\n(?=\|)")
        self.sep = "✄"
    
    def _split_table(self, table: str) -> Tuple[str, List[str]]:
        # insert separator right after the newline that precedes a pipe
        raw = self.newline_pattern.sub(rf"\n{self.sep}", table)
        chunks = [c for c in raw.split(self.sep) if c]   # keep empty strings away
        header = "".join(chunks[:2])      # header line + separator line
        rows   = chunks[2:]                # data rows still contain their trailing \n
        return header, rows

    def chunk(self, table: str) -> List[Chunk]:
        """Chunk the table into smaller tables based on the chunk size.

        Args:
            table: The input markdown table as a string.

        Returns:
            List[MarkdownTable]: A list of MarkdownTable chunks.

        """
        logger.debug(f"Starting table chunking for table of length {len(table)}")
        # Basic validation
        if not table.strip():
            warnings.warn("No table content found. Skipping chunking.")
            return []

        rows = table.strip().split("\n")
        if len(rows) < 3:  # Need header, separator, and at least one data row
            warnings.warn("Table must have at least a header, separator, and one data row. Skipping chunking.")
            return []

        # Check if the table size is smaller than the chunk size
        table_token_count = self.tokenizer.count_tokens(table.strip())
        if table_token_count <= self.chunk_size:
            return [Chunk(text=table, token_count=table_token_count, start_index=0, end_index=len(table))]

        header, data_rows = self._split_table(table)

        chunks: List[Chunk] = []
        header_token_count = self.tokenizer.count_tokens(header)
        current_token_count = header_token_count
        current_index = 0
        current_chunk = [header]

        # split data rows into chunks
        for row in data_rows:
            row_size = self.tokenizer.count_tokens(row)
            # if adding this row exceeds chunk size
            if current_token_count + row_size >= self.chunk_size and len(current_chunk) > 1:
                # only create a new chunk if the current chunk has more than just the header
                # if the current chunk only has the header, we need to add the row anyway
                if chunks == []:
                    chunk  = Chunk(
                        text="".join(current_chunk),
                        start_index=current_index,
                        end_index=current_index + len("".join(current_chunk)),
                        token_count=current_token_count
                    )
                    chunks.append(chunk)
                    current_index = chunk.end_index
                else:   
                    chunk_len = len("".join(current_chunk)) - len(header)
                    chunk = Chunk(
                        text="".join(current_chunk),
                        start_index=current_index,
                        end_index=current_index + chunk_len,
                        token_count=current_token_count
                    )
                    chunks.append(chunk)
                    current_index = chunk.end_index
                current_chunk = [header, row]
                current_token_count = header_token_count + row_size
            # if the current chunk is not full, we need to add the row to the current chunk
            else:
                current_chunk.append(row)
                current_token_count += row_size
        
        # if the current chunk is not full, we need to add the row to the current chunk
        if len(current_chunk) > 1:
            chunk_len = len("".join(current_chunk)) - len(header) if chunks != [] else len("".join(current_chunk))
            chunk = Chunk(
                text="".join(current_chunk),
                start_index=current_index,
                end_index=current_index + chunk_len,
                token_count=current_token_count
            )
            chunks.append(chunk)

        logger.info(f"Created {len(chunks)} table chunks from markdown table")
        return chunks
    
    def chunk_document(self, document: Document) -> Document:
        """Chunk a document."""
        logger.debug(f"Chunking document with {len(document.content) if hasattr(document, 'content') else 0} characters")
        if isinstance(document, MarkdownDocument) and document.tables:
            logger.debug(f"Processing MarkdownDocument with {len(document.tables)} tables")
            for table in document.tables:
                chunks = self.chunk(table.content)
                for chunk in chunks:
                    chunk.start_index = table.start_index + chunk.start_index
                    chunk.end_index = table.start_index + chunk.end_index
                document.chunks.extend(chunks)
            document.chunks.sort(key=lambda x: x.start_index)
        else:
            document.chunks = self.chunk(document.content)
            document.chunks.sort(key=lambda x: x.start_index)
        logger.info(f"Document chunking complete: {len(document.chunks)} chunks created")
        return document
    
    def __repr__(self) -> str:
        """Return a string representation of the TableChunker."""
        return f"TableChunker(tokenizer={self.tokenizer}, chunk_size={self.chunk_size})"<|MERGE_RESOLUTION|>--- conflicted
+++ resolved
@@ -7,11 +7,8 @@
 from typing_extensions import Tuple
 
 from chonkie.chunker.base import BaseChunker
-<<<<<<< HEAD
+from chonkie.logger import get_logger
 from chonkie.pipeline import chunker
-=======
-from chonkie.logger import get_logger
->>>>>>> bee0ebd9
 from chonkie.types import Chunk, Document, MarkdownDocument
 
 logger = get_logger(__name__)
