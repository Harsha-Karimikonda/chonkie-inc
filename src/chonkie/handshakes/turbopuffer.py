--- conflicted
+++ resolved
@@ -137,14 +137,8 @@
             distance_metric="cosine_distance",
         )
 
-<<<<<<< HEAD
-        print(
-            f"🦛 Chonkie has written {len(chunks)} chunks to the namespace: {self.namespace.id}"
-        )  # type: ignore[attr-defined]
-=======
         logger.info(f"Successfully wrote {len(chunks)} chunks to Turbopuffer namespace: {self.namespace.name}")  # type: ignore[attr-defined]
         print(f"🦛 Chonkie has written {len(chunks)} chunks to the namespace: {self.namespace.name}")  # type: ignore[attr-defined]
->>>>>>> 5dfd0543
 
     def __repr__(self) -> str:
         """Return the representation of the Turbopuffer Handshake."""
