[build-system]
requires = ["setuptools>=45", "wheel"]
build-backend = "setuptools.build_meta"

[project]
name = "chonkie"
version = "1.0.0"
description = "🦛 CHONK your texts with Chonkie ✨ - The no-nonsense chunking library"
readme = "README.md"
requires-python = ">=3.9"
license = { file = "LICENSE" }
keywords = [
    "chunking",
    "rag",
    "retrieval-augmented-generation",
    "nlp",
    "natural-language-processing",
    "text-processing",
    "text-analysis",
    "text-chunking",
    "artificial-intelligence",
    "machine-learning",
]
authors = [
    { name = "Bhavnick Minhas", email = "bhavnick@chonkie.ai" },
    { name = "Shreyash Nigam", email = "shreyash@chonkie.ai" },
]

classifiers = [
    "License :: OSI Approved :: MIT License",
    "Programming Language :: Python",
    "Programming Language :: Python :: 3",
    "Programming Language :: Python :: 3.9",
    "Programming Language :: Python :: 3.10",
    "Programming Language :: Python :: 3.11",
    "Programming Language :: Python :: 3.12",
    "Programming Language :: Python :: 3.13",
    "Intended Audience :: Developers",
    "Intended Audience :: Science/Research",
    "Intended Audience :: Information Technology",
    "Topic :: Scientific/Engineering :: Artificial Intelligence",
    "Topic :: Scientific/Engineering :: Information Analysis",
    "Topic :: Text Processing :: Linguistic",
]
dependencies = ["tokenizers>=0.16.0", "tqdm>=4.64.0"]

[project.urls]
Homepage = "https://github.com/chonkie-inc/chonkie"
Documentation = "https://docs.chonkie.ai"

[project.optional-dependencies]
<<<<<<< HEAD
model2vec = ["model2vec>=0.3.0", "numpy>=1.23.0, <2.0"]
st = [
    "sentence-transformers>=3.0.0",
    "numpy>=1.23.0, <2.0",
    "accelerate>=1.6.0",
]
openai = ["tiktoken>=0.5.0", "openai>=1.0.0", "numpy>=1.23.0, <2.0"]
semantic = ["model2vec>=0.3.0", "numpy>=1.23.0, <2.0"]
cohere = ["cohere>=5.13.0", "numpy>=1.23.0, <2.0"]
=======
model2vec = ["model2vec>=0.3.0", "numpy>=1.23.0, <3.0"]
st = ["sentence-transformers>=3.0.0", "numpy>=1.23.0, <3.0"]
openai = ["tiktoken>=0.5.0", "openai>=1.0.0", "numpy>=1.23.0, <3.0"]
semantic = ["model2vec>=0.3.0", "numpy>=1.23.0, <3.0"]
cohere = ["cohere>=5.13.0", "numpy>=1.23.0, <3.0"]
>>>>>>> 8be29e4c
dev = [
    "tiktoken>=0.5.0",
    "datasets>=1.14.0",
    "transformers>=4.0.0",
    "pytest>=6.2.0",
    "pytest-cov>=4.0.0",
    "coverage",
    "ruff>=0.0.265",
    "mypy>=1.11.0",
]
all = [
    "sentence-transformers>=3.0.0",
    "numpy>=1.23.0, <3.0",
    "openai>=1.0.0",
    "tiktoken>=0.5.0",
    "model2vec>=0.3.0",
    "cohere>=5.13.0",
    "accelerate>=1.6.0",
]

[tool.pytest.ini_options]
pythonpath = "src"

[tool.setuptools]
package-dir = { "" = "src" }
packages = [
    "chonkie",
    "chonkie.chunker",
    "chonkie.types",
    "chonkie.embeddings",
    "chonkie.cloud",
]

[tool.ruff]
exclude = ["*.ipynb"]
lint.select = ["F", "I", "D", "DOC"]
lint.ignore = ["D211", "D213", "D203"]

[tool.ruff.format]
preview = true
indent-style = "space"

[tool.mypy]
disallow_untyped_defs = true
ignore_missing_imports = true
no_implicit_optional = true
check_untyped_defs = true
warn_return_any = true
show_error_codes = true<|MERGE_RESOLUTION|>--- conflicted
+++ resolved
@@ -49,7 +49,7 @@
 Documentation = "https://docs.chonkie.ai"
 
 [project.optional-dependencies]
-<<<<<<< HEAD
+
 model2vec = ["model2vec>=0.3.0", "numpy>=1.23.0, <2.0"]
 st = [
     "sentence-transformers>=3.0.0",
@@ -59,13 +59,6 @@
 openai = ["tiktoken>=0.5.0", "openai>=1.0.0", "numpy>=1.23.0, <2.0"]
 semantic = ["model2vec>=0.3.0", "numpy>=1.23.0, <2.0"]
 cohere = ["cohere>=5.13.0", "numpy>=1.23.0, <2.0"]
-=======
-model2vec = ["model2vec>=0.3.0", "numpy>=1.23.0, <3.0"]
-st = ["sentence-transformers>=3.0.0", "numpy>=1.23.0, <3.0"]
-openai = ["tiktoken>=0.5.0", "openai>=1.0.0", "numpy>=1.23.0, <3.0"]
-semantic = ["model2vec>=0.3.0", "numpy>=1.23.0, <3.0"]
-cohere = ["cohere>=5.13.0", "numpy>=1.23.0, <3.0"]
->>>>>>> 8be29e4c
 dev = [
     "tiktoken>=0.5.0",
     "datasets>=1.14.0",
