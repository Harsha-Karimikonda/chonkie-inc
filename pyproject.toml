--- conflicted
+++ resolved
@@ -46,11 +46,7 @@
     "Topic :: Scientific/Engineering :: Information Analysis",
     "Topic :: Text Processing :: Linguistic",
 ]
-<<<<<<< HEAD
-dependencies = ["tqdm>=4.64.0", "loguru>=0.7.0"]
-=======
-dependencies = ["tqdm>=4.64.0", "numpy>=2.0.0"]
->>>>>>> 3a58bd32
+dependencies = ["tqdm>=4.64.0", "loguru>=0.7.0", "numpy>=2.0.0"]
 
 [project.urls]
 Homepage = "https://github.com/chonkie-inc/chonkie"
